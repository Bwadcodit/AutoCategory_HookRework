--- conflicted
+++ resolved
@@ -610,13 +610,8 @@
 
 function AutoCategory.onPlayerActivated()
     EVENT_MANAGER:UnregisterForEvent(AutoCategory.name, EVENT_PLAYER_ACTIVATED)
-<<<<<<< HEAD
-	EVENT_MANAGER:RegisterForEvent(AutoCategory.name, EVENT_CLOSE_GUILD_BANK, function () AC.ExitBulkMode() end)
-	EVENT_MANAGER:RegisterForEvent(AutoCategory.name, EVENT_CLOSE_BANK, function () AC.ExitBulkMode() end)
-=======
 	EVENT_MANAGER:RegisterForEvent(AutoCategory.name, EVENT_CLOSE_GUILD_BANK, function () AC.BulkMode = false end)
 	EVENT_MANAGER:RegisterForEvent(AutoCategory.name, EVENT_CLOSE_BANK, function () AC.BulkMode = false end)
->>>>>>> a4c98b88
 end
 
 -- register our event handler function to be called to do initialization
@@ -717,18 +712,11 @@
 
 
 function AC_ItemRowHeader_OnMouseEnter(header)
-<<<<<<< HEAD
-    local cateName = header.slot.dataEntry.data.AC_categoryName -- data structure compatible with reworked Hooks_Keyboard.lua
-    local bagTypeId = header.slot.dataEntry.data.AC_bagTypeId
-    if not cateName then cateName = header.slot.dataEntry.bestItemTypeName end -- aims to keep compatibility with Hooks_Gamepad.lua, NOT tested
-    if not bagTypeId then bagTypeId = header.slot.dataEntry.bagTypeId end
-=======
     local cateName = header.slot.dataEntry.data.AC_categoryName	
     local bagTypeId = getBagTypeId(header)
 
->>>>>>> a4c98b88
-
-    local collapsed = (cateName ~= nil) and (bagTypeId ~= nil) and AutoCategory.IsCategoryCollapsed(bagTypeId, cateName)
+
+    local collapsed = AutoCategory.IsCategoryCollapsed(bagTypeId, cateName)
     local markerBG = header:GetNamedChild("CollapseMarkerBG")
 
     if AutoCategory.acctSaved.general["SHOW_CATEGORY_COLLAPSE_ICON"] then
@@ -753,34 +741,20 @@
         return
     end
 
-<<<<<<< HEAD
-    local cateName = header.slot.dataEntry.data.AC_categoryName -- data structure compatible with reworked Hooks_Keyboard.lua
-    local bagTypeId = header.slot.dataEntry.data.AC_bagTypeId
-    if not cateName then cateName = header.slot.dataEntry.bestItemTypeName end -- aims to keep compatibility with Hooks_Gamepad.lua, NOT tested
-    if not bagTypeId then bagTypeId = header.slot.dataEntry.bagTypeId end
-=======
     local cateName = header.slot.dataEntry.data.AC_categoryName
     local bagTypeId = getBagTypeId(header)
->>>>>>> a4c98b88
-
-    local collapsed = (cateName ~= nil) and (bagTypeId ~= nil) and AutoCategory.IsCategoryCollapsed(bagTypeId, cateName)
+
+    local collapsed = AutoCategory.IsCategoryCollapsed(bagTypeId, cateName)
     AutoCategory.SetCategoryCollapsed(bagTypeId, cateName, not collapsed)
     AutoCategory.RefreshCurrentList()
 end
 
 function AC_ItemRowHeader_OnShowContextMenu(header)
     ClearMenu()
-<<<<<<< HEAD
-    local cateName = header.slot.dataEntry.data.AC_categoryName -- data structure compatible with reworked Hooks_Keyboard.lua
-    local bagTypeId = header.slot.dataEntry.data.AC_bagTypeId
-    if not cateName then cateName = header.slot.dataEntry.bestItemTypeName end -- aims to keep compatibility with Hooks_Gamepad.lua, NOT tested
-    if not bagTypeId then bagTypeId = header.slot.dataEntry.bagTypeId end
-=======
     local cateName = header.slot.dataEntry.data.AC_categoryName	
     local bagTypeId = getBagTypeId(header)
->>>>>>> a4c98b88
-
-    local collapsed = (cateName ~= nil) and (bagTypeId ~= nil) and AutoCategory.IsCategoryCollapsed(bagTypeId, cateName)
+
+    local collapsed = AutoCategory.IsCategoryCollapsed(bagTypeId, cateName)
     if collapsed then
         AddMenuItem(
             L(SI_CONTEXT_MENU_EXPAND),
