AC_BAG_TYPE_BACKPACK = 1
AC_BAG_TYPE_BANK = 2
AC_BAG_TYPE_GUILDBANK = 3
AC_BAG_TYPE_CRAFTBAG = 4
AC_BAG_TYPE_CRAFTSTATION = 5
AC_BAG_TYPE_HOUSEBANK = 6

local SF = LibSFUtils
 
AutoCategory = {
    name = "AutoCategory",
<<<<<<< HEAD
    version = "3.2",
=======
    version = "3.2.1",
>>>>>>> f78ef45f
    settingName = "AutoCategory",
    settingDisplayName = "AutoCategory - Revised",
    author = "Shadowfen, crafty35, RockingDice, Friday_the13_rus",
}
AutoCategory.settingDisplayName = SF.colors.gold:Colorize(AutoCategory.settingDisplayName)
AutoCategory.version = SF.colors.gold:Colorize(AutoCategory.version)
AutoCategory.author = SF.colors.purple:Colorize(AutoCategory.author)

AutoCategory.RuleFunc = {}
AutoCategory.Plugins = {}
AutoCategory.Inited = false
AutoCategory.Enabled = true

-- load in localization strings
SF.LoadLanguage(AutoCategory_localization_strings, "en")


-- checks the versions of libraries (where possible) and warn in
-- debug logger if we detect out of date libraries.
function AutoCategory.checkLibraryVersions()
    if not LibDebugLogger then return end
    
    local addonName = AutoCategory.name    
    local vc = SF.VersionChecker(addonName)
    local logger = LibDebugLogger.Create(addonName)
    vc:Enable(logger)
    vc:CheckVersion("LibAddonMenu-2.0", 32)
    vc:CheckVersion("LibMediaProvider-1.0", 18)
    vc:CheckVersion("LibSFUtils", 32)
    vc:CheckVersion("LibDebugLogger",217)
    vc:CheckVersion("LibSFUtils",38)
    
    if UnknownTracker then
        vc:CheckVersion("UnknownTracker",71)
    end
end<|MERGE_RESOLUTION|>--- conflicted
+++ resolved
@@ -9,11 +9,7 @@
  
 AutoCategory = {
     name = "AutoCategory",
-<<<<<<< HEAD
-    version = "3.2",
-=======
     version = "3.2.1",
->>>>>>> f78ef45f
     settingName = "AutoCategory",
     settingDisplayName = "AutoCategory - Revised",
     author = "Shadowfen, crafty35, RockingDice, Friday_the13_rus",
