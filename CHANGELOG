--- conflicted
+++ resolved
@@ -1,11 +1,8 @@
-<<<<<<< HEAD
-=======
 [COLOR="DeepSkyBlue"]3.2.1(79)[/COLOR]:
 [LIST]
 [*] Remove debug print statement that was accidentally left behind.
 [/LIST]
 
->>>>>>> f78ef45f
 [COLOR="DeepSkyBlue"]3.2(78)[/COLOR]:
 [LIST]
 [*] New function [COLOR="MediumSeaGreen"]istag()[/COLOR] requested by BastionNtB. This function will allow you to match against one or more of the "Treasure Types" listed in the tooltip window for the item. This can help you to write rules to look for specific item types you need to acquire for some of the crow quests in Clockwork City.
